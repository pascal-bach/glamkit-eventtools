--- conflicted
+++ resolved
@@ -210,9 +210,6 @@
          - overrides MPTT's TreeManager to the model
         """
         event_opts = class_dict.pop('EventMeta', None)
-        # Allow the manager to be overridden
-        manager_class = class_dict.pop('event_manager_class', EventTreeManager)
-        assert issubclass(manager_class, EventTreeManager), 'Custom managers must subclass EventTreeManager.'
         class_dict['_event_meta'] = EventOptions(event_opts)
         cls = super(EventModelBase, meta).__new__(meta, class_name, bases, class_dict)
                 
@@ -234,11 +231,8 @@
                     continue
             
             # Add a custom manager
-<<<<<<< HEAD
+            assert issubclass(cls._event_meta.event_manager_class, EventTreeManager), 'Custom Event managers must subclass EventTreeManager.'
             manager = cls._event_meta.event_manager_class(cls._mptt_meta) #since EventTreeManager subclasses TreeManager, it also needs the mptt options
-=======
-            manager = manager_class(cls._mptt_meta) #since EventTreeManager subclasses TreeManager, it also needs the mptt options
->>>>>>> 92c9d0e9
             manager.contribute_to_class(cls, cls._event_meta.event_manager_attr)
             setattr(cls, '_event_manager', getattr(cls, cls._event_meta.event_manager_attr))
             
